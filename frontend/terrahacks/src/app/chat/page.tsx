--- conflicted
+++ resolved
@@ -4,10 +4,7 @@
 import { useSearchParams } from "next/navigation";
 import { renderSingleStrandDNA } from "../../utils/dna";
 import { ParsePath } from "../../utils/parser";
-<<<<<<< HEAD
-=======
 import styles from "./intropage.module.css";
->>>>>>> e3e722eb
 
 interface GenerateResult {
   status: "success" | "error";
@@ -21,13 +18,10 @@
 
 export default function Home() {
   const searchParams = useSearchParams();
-<<<<<<< HEAD
-=======
   const videoRef = useRef<HTMLVideoElement>(null);
   const [isClient, setIsClient] = useState(false);
   // eslint-disable-next-line @typescript-eslint/no-explicit-any
   const [particles, setParticles] = useState<any[]>([]);
->>>>>>> e3e722eb
   const [dnaArray, setDnaArray] = useState<number[][]>([]);
   const [isLoading, setIsLoading] = useState(false);
   const [error, setError] = useState<string | null>(null);
@@ -72,8 +66,6 @@
     return () => window.removeEventListener("mousemove", handleMouseMove);
   }, []);
 
-<<<<<<< HEAD
-=======
   // Video autoplay logic (simplified for background)
   useEffect(() => {
     const video = videoRef.current;
@@ -106,7 +98,6 @@
     }
   }, [isClient]);
 
->>>>>>> e3e722eb
   const generatePattern = useCallback(async () => {
     if (!prompt.trim()) {
       setError("Please enter a prompt to generate a pattern");
@@ -237,75 +228,6 @@
     }
   }, [searchParams, loadPathData]);
 
-<<<<<<< HEAD
-  return (
-    <div
-      className="h-screen bg-gradient-to-br from-black via-black to-blue-400 flex overflow-hidden relative"
-      style={{
-        background: `
-            radial-gradient(600px circle at ${mousePosition.x}px ${mousePosition.y}px, 
-              rgba(6, 114, 126, 0.1) 0%, 
-              rgba(9, 90, 102, 0.05) 20%, 
-              transparent 70%),
-            linear-gradient(135deg, 
-              rgba(0, 0, 0, 1) 0%, 
-              rgba(5, 5, 10, 0.95) 25%, 
-              rgba(10, 15, 25, 0.9) 50%, 
-              rgba(14, 33, 75, 0.8) 75%, 
-              rgba(11, 24, 58, 0.9) 100%)
-          `,
-      }}
-    >
-      {/* Sidebar */}
-      <div className="w-80 backdrop-blur-xl bg-white/5 border-r border-white/20 flex flex-col shadow-2xl">
-        {/* Header */}
-        <div className="p-4 border-b border-white/20 backdrop-blur-sm bg-white/2">
-          <h1 className="text-xl font-bold text-white mb-1 drop-shadow-lg">
-            NanoWorks
-          </h1>
-          <p className="text-sm text-white">Vibe out 3D DNA structures</p>
-        </div>
-
-        {/* Controls */}
-        <div className="flex-1 p-4 space-y-6 overflow-y-auto">
-          {/* Generate Section */}
-          <div className="backdrop-blur-md bg-white/2 p-4 rounded-xl border border-white/10 shadow-lg">
-            <h2 className="text-lg font-semibold text-white mb-3 drop-shadow-md">
-              Generate
-            </h2>
-            <div className="space-y-3">
-              <div>
-                <label className="block text-sm font-medium text-white/80 mb-2">
-                  What to render:
-                </label>
-                <input
-                  type="text"
-                  value={prompt}
-                  onChange={(e) => setPrompt(e.target.value)}
-                  placeholder="e.g., triangle, tower, bottle..."
-                  className="w-full px-3 py-2 backdrop-blur-md bg-white/5 border border-white/20 rounded-md text-white placeholder-white/50 focus:outline-none focus:ring-2 focus:ring-white/30 focus:border-white/40 shadow-inner"
-                  disabled={isGenerating}
-                  onKeyPress={(e) => {
-                    if (e.key === "Enter" && !isGenerating) {
-                      generatePattern();
-                    }
-                  }}
-                />
-              </div>
-
-              <button
-                onClick={generatePattern}
-                disabled={isGenerating || !prompt.trim()}
-                className="w-full px-4 py-2 backdrop-blur-md bg-blue-500/20 text-white rounded-md hover:bg-blue-500/30 transition-all duration-300 disabled:bg-white/10 disabled:cursor-not-allowed border border-blue-400/30 shadow-lg hover:shadow-xl hover:scale-[1.02]"
-              >
-                {isGenerating ? "Generating..." : "Generate Pattern"}
-              </button>
-
-              {generateResult && generateResult.status === "success" && (
-                <div className="text-sm text-green-200 backdrop-blur-md bg-green-500/20 p-2 rounded border border-green-400/30 shadow-lg">
-                  Generated: {generateResult.snake_paths_count} paths,{" "}
-                  {generateResult.total_points} points
-=======
   // Generate particles only on client side
   useEffect(() => {
     if (!isClient) return;
@@ -468,17 +390,8 @@
                       }
                     }}
                   />
->>>>>>> e3e722eb
-                </div>
-              )}
-
-<<<<<<< HEAD
-              {generateResult && generateResult.status === "error" && (
-                <div className="text-sm text-red-200 backdrop-blur-md bg-red-500/20 p-2 rounded border border-red-400/30 shadow-lg">
-                  {generateResult.message}
-                </div>
-              )}
-=======
+                </div>
+
                 <button
                   onClick={generatePattern}
                   disabled={isGenerating || !prompt.trim()}
@@ -487,46 +400,21 @@
                   {isGenerating ? "Generating..." : "Generate Pattern"}
                 </button>
 
-                {generateResult && generateResult.status === "success" && (
-                  <div className="text-sm text-green-200 backdrop-blur-md bg-green-500/20 p-2 rounded border border-green-400/30 shadow-lg">
-                    Generated: {generateResult.snake_paths_count} paths,{" "}
-                    {generateResult.total_points} points
-                  </div>
-                )}
-
-                {generateResult && generateResult.status === "error" && (
-                  <div className="text-sm text-red-200 backdrop-blur-md bg-red-500/20 p-2 rounded border border-red-400/30 shadow-lg">
-                    {generateResult.message}
-                  </div>
-                )}
-              </div>
->>>>>>> e3e722eb
+              {generateResult && generateResult.status === "success" && (
+                <div className="text-sm text-green-200 backdrop-blur-md bg-green-500/20 p-2 rounded border border-green-400/30 shadow-lg">
+                  Generated: {generateResult.snake_paths_count} paths,{" "}
+                  {generateResult.total_points} points
+                </div>
+              )}
+
+              {generateResult && generateResult.status === "error" && (
+                <div className="text-sm text-red-200 backdrop-blur-md bg-red-500/20 p-2 rounded border border-red-400/30 shadow-lg">
+                  {generateResult.message}
+                </div>
+              )}
             </div>
           </div>
 
-<<<<<<< HEAD
-          {/* Controls Section */}
-          <div className="backdrop-blur-md bg-white/2 p-4 rounded-xl border border-white/10 shadow-lg">
-            <h2 className="text-lg font-semibold text-white mb-3 drop-shadow-md">
-              Controls
-            </h2>
-            <div className="space-y-3">
-              <button
-                onClick={loadPathData}
-                disabled={isLoading}
-                className="w-full px-4 py-2 backdrop-blur-md bg-green-500/20 text-white rounded-md hover:bg-green-500/30 transition-all duration-300 disabled:bg-white/10 disabled:cursor-not-allowed border border-green-400/30 shadow-lg hover:shadow-xl hover:scale-[1.02]"
-              >
-                {isLoading ? "Loading..." : "Refresh Data"}
-              </button>
-
-              <button
-                onClick={renderDNA}
-                disabled={dnaArray.length === 0}
-                className="w-full px-4 py-2 backdrop-blur-md bg-purple-500/20 text-white rounded-md hover:bg-purple-500/30 transition-all duration-300 disabled:bg-white/10 disabled:cursor-not-allowed border border-purple-400/30 shadow-lg hover:shadow-xl hover:scale-[1.02]"
-              >
-                Re-render DNA
-              </button>
-=======
             {/* Controls Section */}
             <div
               className={`backdrop-blur-md bg-white/2 p-4 rounded-xl border border-white/10 shadow-lg ${styles.glassContainerCard}`}
@@ -553,21 +441,8 @@
                   Re-render DNA
                 </button>
               </div>
->>>>>>> e3e722eb
             </div>
-          </div>
-
-<<<<<<< HEAD
-          {/* Controls Help */}
-          <div className="backdrop-blur-md bg-white/2 p-4 rounded-xl border border-white/10 shadow-lg">
-            <h2 className="text-lg font-semibold text-white mb-3 drop-shadow-md">
-              Controls
-            </h2>
-            <div className="text-xs text-white/70 space-y-1">
-              <div>
-                <strong className="text-white/90">Rotate:</strong> Left click +
-                drag
-=======
+
             {/* Controls Help */}
             <div
               className={`backdrop-blur-md bg-white/2 p-4 rounded-xl border border-white/10 shadow-lg ${styles.glassContainerCard}`}
@@ -593,21 +468,8 @@
                   <strong className="text-white/90">Move Nucleotide:</strong>{" "}
                   Click + drag
                 </div>
->>>>>>> e3e722eb
-              </div>
-              <div>
-                <strong className="text-white/90">Pan:</strong> Right click +
-                drag
-              </div>
-              <div>
-                <strong className="text-white/90">Zoom:</strong> Scroll wheel
-              </div>
-              <div>
-                <strong className="text-white/90">Move Nucleotide:</strong>{" "}
-                Click + drag
               </div>
             </div>
-          </div>
 
           {error && (
             <div className="text-sm text-red-200 backdrop-blur-md bg-red-500/20 p-3 rounded-xl border border-red-400/30 shadow-lg">
@@ -618,28 +480,6 @@
         </div>
       </div>
 
-<<<<<<< HEAD
-      {/* Main 3D Visualization Area */}
-      <div className="flex-1 relative">
-        <div className="absolute inset-0 p-4">
-          <div className="h-full w-full backdrop-blur-xl bg-white/2 rounded-lg border border-white/20 relative overflow-hidden shadow-2xl">
-            <div id="dna-container" className="w-full h-full"></div>
-
-            {/* Info and Legend Overlay - Top Right */}
-            <div className="absolute top-4 right-4 space-y-4 max-w-xs">
-              {/* Info Section */}
-              <div className="backdrop-blur-md bg-white/2 p-4 rounded-xl border border-white/10 shadow-lg transition-all duration-300">
-                <div className="flex items-center justify-between mb-3">
-                  <h2 className="text-lg font-semibold text-white drop-shadow-md">
-                    Info
-                  </h2>
-                  <button
-                    onClick={() => setIsInfoCollapsed(!isInfoCollapsed)}
-                    className="text-white/70 hover:text-white transition-colors p-1 rounded hover:bg-white/10"
-                    aria-label={
-                      isInfoCollapsed ? "Expand info" : "Collapse info"
-                    }
-=======
         {/* Main 3D Visualization Area */}
         <div className="flex-1 relative">
           <div className="absolute inset-0">
@@ -690,108 +530,20 @@
                         ? "max-h-0 opacity-0"
                         : "max-h-96 opacity-100"
                     }`}
->>>>>>> e3e722eb
                   >
-                    <svg
-                      className={`w-4 h-4 transition-transform duration-200 ${
-                        isInfoCollapsed ? "rotate-180" : ""
-                      }`}
-                      fill="none"
-                      stroke="currentColor"
-                      viewBox="0 0 24 24"
-                    >
-                      <path
-                        strokeLinecap="round"
-                        strokeLinejoin="round"
-                        strokeWidth={2}
-                        d="M19 9l-7 7-7-7"
-                      />
-                    </svg>
-                  </button>
-                </div>
-                <div
-                  className={`overflow-hidden transition-all duration-300 ${
-                    isInfoCollapsed
-                      ? "max-h-0 opacity-0"
-                      : "max-h-96 opacity-100"
-                  }`}
-                >
-                  <div className="space-y-2 text-sm text-white/80">
-                    <div className="backdrop-blur-sm bg-white/5 p-2 rounded border border-white/20 shadow-inner">
-                      <div className="text-white/60">Grid Size:</div>
-                      <div className="text-white font-medium">
-                        {dnaArray.length > 0
-                          ? `${dnaArray.length} × ${dnaArray[0]?.length || 0}`
-                          : "Not loaded"}
+                    <div className="space-y-2 text-sm text-white/80">
+                      <div className="backdrop-blur-sm bg-white/5 p-2 rounded border border-white/20 shadow-inner">
+                        <div className="text-white/60">Grid Size:</div>
+                        <div className="text-white font-medium">
+                          {dnaArray.length > 0
+                            ? `${dnaArray.length} × ${dnaArray[0]?.length || 0}`
+                            : "Not loaded"}
+                        </div>
                       </div>
                     </div>
                   </div>
                 </div>
-              </div>
-
-<<<<<<< HEAD
-              {/* Legend */}
-              <div className="backdrop-blur-md bg-white/2 p-4 rounded-xl border border-white/10 shadow-lg transition-all duration-300">
-                <div className="flex items-center justify-between mb-3">
-                  <h2 className="text-lg font-semibold text-white drop-shadow-md">
-                    Legend
-                  </h2>
-                  <button
-                    onClick={() => setIsLegendCollapsed(!isLegendCollapsed)}
-                    className="text-white/70 hover:text-white transition-colors p-1 rounded hover:bg-white/10"
-                    aria-label={
-                      isLegendCollapsed ? "Expand legend" : "Collapse legend"
-                    }
-                  >
-                    <svg
-                      className={`w-4 h-4 transition-transform duration-200 ${
-                        isLegendCollapsed ? "rotate-180" : ""
-                      }`}
-                      fill="none"
-                      stroke="currentColor"
-                      viewBox="0 0 24 24"
-                    >
-                      <path
-                        strokeLinecap="round"
-                        strokeLinejoin="round"
-                        strokeWidth={2}
-                        d="M19 9l-7 7-7-7"
-                      />
-                    </svg>
-                  </button>
-                </div>
-                <div
-                  className={`overflow-hidden transition-all duration-300 ${
-                    isLegendCollapsed
-                      ? "max-h-0 opacity-0"
-                      : "max-h-96 opacity-100"
-                  }`}
-                >
-                  <div className="space-y-2 text-sm">
-                    <div className="text-white/70 font-medium mb-2">
-                      Regular Nucleotides:
-                    </div>
-                    <div className="flex items-center gap-2">
-                      <div className="w-3 h-3 bg-red-500 rounded shadow-lg border border-white/20"></div>
-                      <span className="text-white/80">Adenine</span>
-                    </div>
-                    <div className="flex items-center gap-2">
-                      <div className="w-3 h-3 bg-blue-500 rounded shadow-lg border border-white/20"></div>
-                      <span className="text-white/80">Thymine</span>
-                    </div>
-                    <div className="flex items-center gap-2">
-                      <div className="w-3 h-3 bg-green-500 rounded shadow-lg border border-white/20"></div>
-                      <span className="text-white/80">Cytosine</span>
-                    </div>
-                    <div className="flex items-center gap-2">
-                      <div className="w-3 h-3 bg-yellow-500 rounded shadow-lg border border-white/20"></div>
-                      <span className="text-white/80">Guanine</span>
-                    </div>
-                    <div className="flex items-center gap-2">
-                      <div className="w-3 h-3 bg-white/20 border border-white/40 rounded shadow-lg backdrop-blur-sm"></div>
-                      <span className="text-white/80">Sugar Backbone</span>
-                    </div>
-=======
+
                 {/* Legend */}
                 <div
                   className={`backdrop-blur-md bg-white/2 p-4 rounded-xl border border-white/10 shadow-lg transition-all duration-300 ${styles.glassContainerCard}`}
@@ -857,7 +609,6 @@
                         <div className="w-3 h-3 bg-white/20 border border-white/40 rounded shadow-lg backdrop-blur-sm"></div>
                         <span className="text-white/80">Sugar Backbone</span>
                       </div>
->>>>>>> e3e722eb
 
                       <div className="text-white/70 font-medium mb-2 mt-4">
                         Collision Branches:
@@ -872,29 +623,6 @@
                   </div>
                 </div>
 
-<<<<<<< HEAD
-              {/* Nucleotide Statistics */}
-              <div className="backdrop-blur-md bg-white/2 p-4 rounded-xl border border-white/10 shadow-lg transition-all duration-300">
-                <h2 className="text-lg font-semibold text-white mb-3 drop-shadow-md">
-                  Statistics
-                </h2>
-                <div className="space-y-3 text-sm">
-                  <div className="text-white/70 font-medium mb-2">
-                    Main Snake Path:
-                  </div>
-                  <div className="grid grid-cols-2 gap-2 text-xs">
-                    <div className="flex items-center justify-between backdrop-blur-sm bg-red-500/20 p-2 rounded border border-red-400/30">
-                      <span className="text-red-200">A:</span>
-                      <span className="text-white font-medium">
-                        {nucleotideStats.mainSnake.A}
-                      </span>
-                    </div>
-                    <div className="flex items-center justify-between backdrop-blur-sm bg-blue-500/20 p-2 rounded border border-blue-400/30">
-                      <span className="text-blue-200">T:</span>
-                      <span className="text-white font-medium">
-                        {nucleotideStats.mainSnake.T}
-                      </span>
-=======
                 {/* Nucleotide Statistics */}
                 <div
                   className={`backdrop-blur-md bg-white/2 p-4 rounded-xl border border-white/10 shadow-lg transition-all duration-300 ${styles.glassContainerCard}`}
@@ -907,7 +635,6 @@
                   <div className="space-y-3 text-sm">
                     <div className="text-white/70 font-medium mb-2">
                       Main Snake Path:
->>>>>>> e3e722eb
                     </div>
                     <div className="grid grid-cols-2 gap-2 text-xs">
                       <div className="flex items-center justify-between backdrop-blur-sm bg-red-500/20 p-2 rounded border border-red-400/30">
@@ -974,48 +701,6 @@
                   </div>
                 </div>
 
-<<<<<<< HEAD
-              {/* Hover Information */}
-              {hoverInfo && (
-                <div className="backdrop-blur-md bg-white/2 p-4 rounded-xl border border-white/10 shadow-lg transition-all duration-300">
-                  <h2 className="text-lg font-semibold text-white mb-3 drop-shadow-md">
-                    Hovered Nucleotide
-                  </h2>
-                  <div className="space-y-2 text-sm">
-                    <div className="flex items-center justify-between backdrop-blur-sm bg-white/5 p-2 rounded border border-white/20">
-                      <span className="text-white/70">Type:</span>
-                      <span className="text-white font-medium">
-                        {hoverInfo.baseType === 1
-                          ? "Adenine (A)"
-                          : hoverInfo.baseType === 2
-                          ? "Thymine (T)"
-                          : hoverInfo.baseType === 3
-                          ? "Cytosine (C)"
-                          : hoverInfo.baseType === 4
-                          ? "Guanine (G)"
-                          : "Unknown"}
-                      </span>
-                    </div>
-                    <div className="flex items-center justify-between backdrop-blur-sm bg-white/5 p-2 rounded border border-white/20">
-                      <span className="text-white/70">Category:</span>
-                      <span className="text-white font-medium">
-                        {hoverInfo.category === "main_snake"
-                          ? "Main Snake"
-                          : "Collision Branch"}
-                      </span>
-                    </div>
-                    <div className="flex items-center justify-between backdrop-blur-sm bg-white/5 p-2 rounded border border-white/20">
-                      <span className="text-white/70">Position:</span>
-                      <span className="text-white font-medium">
-                        ({hoverInfo.position.row}, {hoverInfo.position.col})
-                      </span>
-                    </div>
-                    <div className="flex items-center justify-between backdrop-blur-sm bg-white/5 p-2 rounded border border-white/20">
-                      <span className="text-white/70">Value:</span>
-                      <span className="text-white font-medium">
-                        {hoverInfo.nucleotideType}
-                      </span>
-=======
                 {/* Hover Information */}
                 {hoverInfo && (
                   <div
@@ -1061,22 +746,11 @@
                           {hoverInfo.nucleotideType}
                         </span>
                       </div>
->>>>>>> e3e722eb
                     </div>
                   </div>
-                </div>
-              )}
-            </div>
-
-<<<<<<< HEAD
-            {/* Loading overlay */}
-            {(isLoading || isGenerating) && (
-              <div className="absolute inset-0 backdrop-blur-sm bg-black/20 flex items-center justify-center">
-                <div className="backdrop-blur-md bg-white/5 p-4 rounded-lg border border-white/20 shadow-2xl">
-                  <div className="text-white text-center">
-                    <div className="animate-spin w-8 h-8 border-2 border-white/50 border-t-white rounded-full mx-auto mb-2"></div>
-                    <div>{isGenerating ? "Generating..." : "Loading..."}</div>
-=======
+                )}
+              </div>
+
               {/* Loading overlay */}
               {(isLoading || isGenerating) && (
                 <div className="absolute inset-0 backdrop-blur-sm bg-black/20 flex items-center justify-center">
@@ -1089,25 +763,10 @@
                         {isGenerating ? "Generating..." : "Loading..."}
                       </div>
                     </div>
->>>>>>> e3e722eb
                   </div>
                 </div>
-              </div>
-            )}
-
-<<<<<<< HEAD
-            {/* Empty state */}
-            {!isLoading && !isGenerating && dnaArray.length === 0 && (
-              <div className="absolute inset-0 flex items-center justify-center">
-                <div className="text-center text-white/80 backdrop-blur-md bg-white/2 p-8 rounded-xl border border-white/20 shadow-2xl">
-                  <div className="text-6xl mb-4 drop-shadow-lg">🧬</div>
-                  <div className="text-xl mb-2 drop-shadow-md">
-                    No DNA Structure Loaded
-                  </div>
-                  <div className="text-sm text-white/60">
-                    Enter a prompt and click &quot;Generate Pattern&quot; to
-                    begin
-=======
+              )}
+
               {/* Empty state */}
               {!isLoading && !isGenerating && dnaArray.length === 0 && (
                 <div className="absolute inset-0 flex items-center justify-center">
@@ -1124,11 +783,10 @@
                       Enter a prompt and click &quot;Generate Pattern&quot; to
                       begin
                     </div>
->>>>>>> e3e722eb
                   </div>
                 </div>
-              </div>
-            )}
+              )}
+            </div>
           </div>
         </div>
       </div>
