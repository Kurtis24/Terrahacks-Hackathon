--- conflicted
+++ resolved
@@ -1,11 +1,3 @@
-<<<<<<< HEAD
-import IntroPage from './intropage';
-
-export default function ChatPage() {
-  return (
-    <div>
-      <IntroPage />
-=======
 "use client";
 
 import { useState, useEffect, useCallback } from "react";
@@ -565,7 +557,6 @@
           </div>
         </div>
       </div>
->>>>>>> 40425b83
     </div>
   );
 }